#
# configure.ac
# 
# Author: Iago Toral Quiroga <itoral@igalia.com>
#
# Copyright (C) 2010 Igalia S.L.. All rights reserved.

m4_define([prj_name],    [grilo])
m4_define([prj_version], [0.1.2])

AC_INIT([prj_name], [prj_version])

AM_INIT_AUTOMAKE(AC_PACKAGE_NAME, AC_PACKAGE_VERSION)

AC_CONFIG_SRCDIR([src])

AM_CONFIG_HEADER(src/config.h)

AC_PROG_CC
AC_PROG_INSTALL
AC_PROG_LIBTOOL

AM_PROG_CC_C_O

AC_HEADER_STDC

AM_MAINTAINER_MODE

CFLAGS="$CFLAGS -Wall -Werror -Wmissing-prototypes -Wmissing-declarations -std=c99"

# ----------------------------------------------------------
# DEFINITIONS
# ----------------------------------------------------------

# ABI version

GRL_MAJORMINOR=0.1
AC_SUBST(GRL_MAJORMINOR)
AC_DEFINE_UNQUOTED(GRL_MAJORMINOR, "$GRL_MAJORMINOR", [library major.minor version])

# Framework name (contains ABI version)

GRL_NAME="${PACKAGE_NAME}-${GRL_MAJORMINOR}"
AC_SUBST(GRL_NAME)
AC_DEFINE_UNQUOTED(GRL_NAME, "$GRL_NAME", [framework name])

# Give parameters a default value

if test $prefix = "NONE" ; then
	prefix="/usr/local"
fi

if test $libdir = "\${exec_prefix}/lib" ; then
	libdir="$prefix/lib"
fi

# Plugins directory

GRL_PLUGINS_DIR="${libdir}/${GRL_NAME}"
AC_SUBST(GRL_PLUGINS_DIR)
AC_DEFINE_UNQUOTED(GRL_PLUGINS_DIR, "$GRL_PLUGINS_DIR", [Plugins directory])

# ----------------------------------------------------------
# UNINSTALLED SUPPORT
# ----------------------------------------------------------

AC_ARG_ENABLE(uninstalled,
        [  --enable-uninstalled run uninstalled],,
        enable_uninstalled=no)
if test "x$enable_uninstalled" = "xyes"; then
        AC_MSG_WARN("Configuring for running uninstalled!")
fi

AM_CONDITIONAL([UNINSTALLED], [test "x$enable_uninstalled" = "xyes"])

# ----------------------------------------------------------
# DEBUG SUPPORT
# ----------------------------------------------------------

AC_ARG_ENABLE(debug,
        [  --enable-debug include debug symbols],,
        enable_debug=yes)
if test "x$enable_debug" = "xyes"; then
        AC_MSG_WARN("Configuring with debugging options enabled!")
	CFLAGS="$CFLAGS -g3 -O0"
fi

AM_CONDITIONAL([DEBUG], [test "x$enable_debug" = "xyes"])

# ----------------------------------------------------------
# VALA BINDINGS
# ----------------------------------------------------------

VALA_REQS=0.3.4

AC_MSG_CHECKING([whether Vala plugin support is requested])
AC_ARG_ENABLE([vala],
        AS_HELP_STRING([--enable-vala],[Enable Vala plugin support]),
        [enable_vala=$enableval have_vala=$enableval],
        [enable_vala=autodetect have_vala=yes])
AC_MSG_RESULT([$enable_vala])
if test "x$enable_vala" != "xno"; then
        PKG_CHECK_MODULES(VALA, vala-1.0 >= $VALA_REQS, with_vala=yes,
                          with_vala=no)
        if test "x$with_vala" = "xyes"; then
                VALAC="`pkg-config --variable=prefix vala-1.0`/bin/valac"
                AC_SUBST([VALAC])
        elif test "x$enable_vala" = "xyes"; then
                AC_MSG_ERROR([Vala plugin support explicitly requested, but not found])
        fi
fi
AM_CONDITIONAL(HAVE_VALA, test "x$with_vala" = "xyes")

# ----------------------------------------------------------
# GTK-DOC
# ----------------------------------------------------------

GTK_DOC_CHECK(1.9)

# ----------------------------------------------------------
# GETTEXT
# ----------------------------------------------------------

#GETTEXT_PACKAGE=grilo
#AC_SUBST(GETTEXT_PACKAGE)
#AC_DEFINE_UNQUOTED(GETTEXT_PACKAGE,"$GETTEXT_PACKAGE", [Gettext package])

#AM_GLIB_GNU_GETTEXT

# ----------------------------------------------------------
# DEPENDENCIES
# ----------------------------------------------------------

PKG_CHECK_MODULES(DEPS, glib-2.0 \
			gobject-2.0 \
			gmodule-2.0)


AC_SUBST(DEPS_CFLAGS)
AC_SUBST(DEPS_LIBS)

# Tools

PKG_CHECK_MODULES(GTK, gtk+-2.0, HAVE_GTK=yes, HAVE_GTK=no)
AC_SUBST(GTK_CFLAGS)
AC_SUBST(GTK_LIBS)
AC_SUBST(HAVE_GTK)
AM_CONDITIONAL(HAVE_GTK, test "x$HAVE_GTK" = "xyes")

# ----------------------------------------------------------
# WORKAROUNDS
# ----------------------------------------------------------

AC_SUBST([abs_top_builddir])
AC_SUBST([builddir])

# ----------------------------------------------------------
# OUTPUT
# ----------------------------------------------------------

AC_CONFIG_FILES([
  Makefile
  grilo-0.1-uninstalled.pc
  grilo-0.1.pc
  src/Makefile
  src/content/Makefile
  tools/Makefile
  tools/grilo-test-ui/Makefile
  tools/vala/Makefile
  bindings/Makefile
  bindings/vala/Makefile
<<<<<<< HEAD
  debian/libgrilo-0.1-dev.install
  debian/libgrilo-0.1.install
=======
  doc/Makefile
  doc/reference/Makefile
>>>>>>> a7f67e26
])

AC_OUTPUT<|MERGE_RESOLUTION|>--- conflicted
+++ resolved
@@ -169,13 +169,10 @@
   tools/vala/Makefile
   bindings/Makefile
   bindings/vala/Makefile
-<<<<<<< HEAD
+  doc/Makefile
+  doc/reference/Makefile
   debian/libgrilo-0.1-dev.install
   debian/libgrilo-0.1.install
-=======
-  doc/Makefile
-  doc/reference/Makefile
->>>>>>> a7f67e26
 ])
 
 AC_OUTPUT