--- conflicted
+++ resolved
@@ -282,15 +282,12 @@
   doc/Makefile
   doc/grilo/Makefile
   doc/libs/Makefile
-<<<<<<< HEAD
+  examples/Makefile
   debian/libgrilo-0.1-dev.install
   debian/libgrilo-0.1-vala.install
   debian/libgrilo-0.1-doc.install
   debian/libgrilo-0.1-doc.links
   debian/libgrilo-0.1.install
-=======
-  examples/Makefile
->>>>>>> 476ca572
 ])
 
 AC_OUTPUT