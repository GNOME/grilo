--- conflicted
+++ resolved
@@ -37,50 +37,29 @@
 #define METADATA_KEY_TITLE_NAME       "title"
 #define METADATA_KEY_TITLE_DESC       "Title of the media"
 
-<<<<<<< HEAD
-#define METADATA_KEY_URL             2
-#define METADATA_KEY_URL_NAME        "url"
-#define METADATA_KEY_URL_DESC        "Media URL"
+#define METADATA_KEY_URL              2
+#define METADATA_KEY_URL_NAME         "url"
+#define METADATA_KEY_URL_DESC         "Media URL"
 
-#define METADATA_KEY_ARTIST          3
-#define METADATA_KEY_ARTIST_NAME     "artist"
-#define METADATA_KEY_ARTIST_DESC     "Main artist"
-
-#define METADATA_KEY_ALBUM           4
-#define METADATA_KEY_ALBUM_NAME      "album"
-#define METADATA_KEY_ALBUM_DESC      "Album the media belongs to"
-
-#define METADATA_KEY_GENRE           5
-#define METADATA_KEY_GENRE_NAME      "genre"
-#define METADATA_KEY_GENRE_DESC      "Genre of the media"
-
-#define METADATA_KEY_THUMBNAIL       6
-#define METADATA_KEY_THUMBNAIL_NAME  "thumbnail"
-#define METADATA_KEY_THUMBNAIL_DESC  "Thumbnail image"
-=======
-#define METADATA_KEY_ARTIST           2
+#define METADATA_KEY_ARTIST           3
 #define METADATA_KEY_ARTIST_NAME      "artist"
 #define METADATA_KEY_ARTIST_DESC      "Main artist"
 
-#define METADATA_KEY_ALBUM            3
+#define METADATA_KEY_ALBUM            4
 #define METADATA_KEY_ALBUM_NAME       "album"
 #define METADATA_KEY_ALBUM_DESC       "Album the media belongs to"
 
-#define METADATA_KEY_GENRE            4
+#define METADATA_KEY_GENRE            5
 #define METADATA_KEY_GENRE_NAME       "genre"
 #define METADATA_KEY_GENRE_DESC       "Genre of the media"
 
-#define METADATA_KEY_THUMBNAIL        5
+#define METADATA_KEY_THUMBNAIL        6
 #define METADATA_KEY_THUMBNAIL_NAME   "thumbnail"
 #define METADATA_KEY_THUMBNAIL_DESC   "Thumbnail image"
 
-#define METADATA_KEY_ID               6
+#define METADATA_KEY_ID               7
 #define METADATA_KEY_ID_NAME          "id"
 #define METADATA_KEY_ID_DESC          "Identifier of media"
-
-#define METADATA_KEY_URL              7
-#define METADATA_KEY_URL_NAME         "url"
-#define METADATA_KEY_URL_DESC         "URL to access the media"
 
 #define METADATA_KEY_AUTHOR           8
 #define METADATA_KEY_AUTHOR_NAME      "author"
@@ -93,7 +72,6 @@
 #define METADATA_KEY_SOURCE           10
 #define METADATA_KEY_SOURCE_NAME      "source"
 #define METADATA_KEY_SOURCE_DESC      "Source ID providing the content"
->>>>>>> 5a00fbee
 
 typedef guint KeyID;
 
